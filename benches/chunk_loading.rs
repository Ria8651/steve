use bevy::{
    prelude::*,
    render::{
        mesh::{Indices, VertexAttributeValues},
        pipeline::PrimitiveTopology::TriangleList,
    },
};
use criterion::{black_box, criterion_group, criterion_main, Criterion};
<<<<<<< HEAD
=======
use dashmap::DashMap;
use noise::{SuperSimplex, Value};
use std::sync::Arc;
>>>>>>> 6031bf57

#[path = "../src/chunk.rs"]
mod chunk;
use chunk::Chunk;

pub fn criterion_benchmark(c: &mut Criterion) {
<<<<<<< HEAD
    c.bench_function("Full Chunk Generation", |b| b.iter(|| chunk_stuff(black_box(0))));
}

fn chunk_stuff(a: i32) {
    let mut chunk = Chunk::new();
    chunk.generate(IVec3::new(a, 0, 0));

    // let tmp_mesh = chunk.generate_mesh();

    // let mut mesh = Mesh::new(TriangleList);
    // mesh.set_attribute(Mesh::ATTRIBUTE_POSITION, tmp_mesh.vertices);
    // mesh.set_attribute(Mesh::ATTRIBUTE_NORMAL, tmp_mesh.normals);
    // mesh.set_attribute("Vertex_UV", tmp_mesh.uvs);
    // mesh.set_attribute("Vertex_AO", VertexAttributeValues::from(tmp_mesh.ao));
    // mesh.set_indices(Some(Indices::U32(tmp_mesh.indices)));
=======
    let simplex = SuperSimplex::new();
    let value = Value::new();

    let chunks = Arc::new(DashMap::new());

    c.bench_function("Full Chunk Generation", |b| {
        b.iter(|| chunk_task(black_box(0), simplex, value, chunks.clone()))
    });
}

fn chunk_task(
    a: i32,
    simplex: SuperSimplex,
    value: Value,
    chunks: Arc<DashMap<IVec2, Chunk>>,
) {
    let mut chunk = Chunk::new();
    chunk.generate(IVec3::new(a, 0, 0), &simplex, &value);
    let tmp_mesh = chunk.generate_mesh();

    chunks.insert(IVec2::new(a, 0), chunk);

    let mut mesh = Mesh::new(TriangleList);
    mesh.set_attribute(Mesh::ATTRIBUTE_POSITION, tmp_mesh.vertices);
    mesh.set_attribute(Mesh::ATTRIBUTE_NORMAL, tmp_mesh.normals);
    mesh.set_attribute("Vertex_UV", tmp_mesh.uvs);
    mesh.set_attribute("Vertex_AO", VertexAttributeValues::from(tmp_mesh.ao));
    mesh.set_indices(Some(Indices::U32(tmp_mesh.indices)));
>>>>>>> 6031bf57
}

criterion_group!(benches, criterion_benchmark);
criterion_main!(benches);<|MERGE_RESOLUTION|>--- conflicted
+++ resolved
@@ -6,53 +6,27 @@
     },
 };
 use criterion::{black_box, criterion_group, criterion_main, Criterion};
-<<<<<<< HEAD
-=======
 use dashmap::DashMap;
-use noise::{SuperSimplex, Value};
 use std::sync::Arc;
->>>>>>> 6031bf57
 
 #[path = "../src/chunk.rs"]
 mod chunk;
 use chunk::Chunk;
 
 pub fn criterion_benchmark(c: &mut Criterion) {
-<<<<<<< HEAD
-    c.bench_function("Full Chunk Generation", |b| b.iter(|| chunk_stuff(black_box(0))));
-}
-
-fn chunk_stuff(a: i32) {
-    let mut chunk = Chunk::new();
-    chunk.generate(IVec3::new(a, 0, 0));
-
-    // let tmp_mesh = chunk.generate_mesh();
-
-    // let mut mesh = Mesh::new(TriangleList);
-    // mesh.set_attribute(Mesh::ATTRIBUTE_POSITION, tmp_mesh.vertices);
-    // mesh.set_attribute(Mesh::ATTRIBUTE_NORMAL, tmp_mesh.normals);
-    // mesh.set_attribute("Vertex_UV", tmp_mesh.uvs);
-    // mesh.set_attribute("Vertex_AO", VertexAttributeValues::from(tmp_mesh.ao));
-    // mesh.set_indices(Some(Indices::U32(tmp_mesh.indices)));
-=======
-    let simplex = SuperSimplex::new();
-    let value = Value::new();
-
     let chunks = Arc::new(DashMap::new());
 
     c.bench_function("Full Chunk Generation", |b| {
-        b.iter(|| chunk_task(black_box(0), simplex, value, chunks.clone()))
+        b.iter(|| chunk_task(black_box(0), chunks.clone()))
     });
 }
 
 fn chunk_task(
     a: i32,
-    simplex: SuperSimplex,
-    value: Value,
     chunks: Arc<DashMap<IVec2, Chunk>>,
 ) {
     let mut chunk = Chunk::new();
-    chunk.generate(IVec3::new(a, 0, 0), &simplex, &value);
+    chunk.generate(IVec3::new(a, 0, 0));
     let tmp_mesh = chunk.generate_mesh();
 
     chunks.insert(IVec2::new(a, 0), chunk);
@@ -63,7 +37,6 @@
     mesh.set_attribute("Vertex_UV", tmp_mesh.uvs);
     mesh.set_attribute("Vertex_AO", VertexAttributeValues::from(tmp_mesh.ao));
     mesh.set_indices(Some(Indices::U32(tmp_mesh.indices)));
->>>>>>> 6031bf57
 }
 
 criterion_group!(benches, criterion_benchmark);
