use bevy::{
    prelude::*,
    render::{
        mesh::{Indices, VertexAttributeValues},
        pipeline::PrimitiveTopology::TriangleList,
    },
};
use criterion::{black_box, criterion_group, criterion_main, Criterion};
use noise::{SuperSimplex, Value};

#[path = "../src/chunk.rs"]
mod chunk;
use chunk::{Chunk, TmpMesh};

pub fn criterion_benchmark(c: &mut Criterion) {
    c.bench_function("Full Chunk Generation", |b| b.iter(|| chunk_stuff(black_box(0))));
}

fn chunk_stuff(a: i32) {
    let mut chunk = Chunk::new();
    chunk.generate(IVec3::new(a, 0, 0));

    // let tmp_mesh = chunk.generate_mesh();

    // let mut mesh = Mesh::new(TriangleList);
    // mesh.set_attribute(Mesh::ATTRIBUTE_POSITION, tmp_mesh.vertices);
    // mesh.set_attribute(Mesh::ATTRIBUTE_NORMAL, tmp_mesh.normals);
    // mesh.set_attribute("Vertex_UV", tmp_mesh.uvs);
    // mesh.set_attribute("Vertex_AO", VertexAttributeValues::from(tmp_mesh.ao));
    // mesh.set_indices(Some(Indices::U32(tmp_mesh.indices)));
}

criterion_group!(benches, criterion_benchmark);
<<<<<<< HEAD
criterion_main!(benches);

const CHUNK_SIZE_X: usize = 32;
const CHUNK_SIZE_Y: usize = 96;
const CHUNK_SIZE_Z: usize = 32;

const AO: bool = true;

use bevy::prelude::IVec3;
use simdnoise::NoiseBuilder;

#[derive(Clone, Copy)]
enum Face {
    Front,
    Back,
    Right,
    Left,
    Top,
    Bottom,
}

static faces: [Face; 6] = [
    Face::Front,
    Face::Back,
    Face::Right,
    Face::Left,
    Face::Top,
    Face::Bottom,
];

pub struct Chunk {
    values: Box<[[[u16; CHUNK_SIZE_Z]; CHUNK_SIZE_Y]; CHUNK_SIZE_X]>,
    x_neighbor: Box<[Option<[[u16; CHUNK_SIZE_Y]; CHUNK_SIZE_Z + 2]>; 2]>,
    z_neighbor: Box<[Option<[[u16; CHUNK_SIZE_Y]; CHUNK_SIZE_X]>; 2]>,
}

impl Chunk {
    pub fn new() -> Self {
        Chunk {
            values: Box::new([[[0; CHUNK_SIZE_Z]; CHUNK_SIZE_Y]; CHUNK_SIZE_X]),
            x_neighbor: Box::new([None; 2]),
            z_neighbor: Box::new([None; 2]),
        }
    }

    fn try_index(&self, pos: IVec3) -> Option<u16> {
        if pos.y < 0 || pos.y >= CHUNK_SIZE_Y as i32 {
            return None;
        }

        if pos.x < 0 || pos.x >= CHUNK_SIZE_X as i32 {
            let layer = (pos.x + 1) as usize / CHUNK_SIZE_X;
            if let Some(slice) = self.x_neighbor[layer] {
                return Some(slice[(pos.z + 1) as usize][pos.y as usize]);
            } else {
                return None;
            }
        }

        if pos.z < 0 || pos.z >= CHUNK_SIZE_Z as i32 {
            let layer = (pos.z + 1) as usize / CHUNK_SIZE_Z;
            if let Some(slice) = self.z_neighbor[layer] {
                return Some(slice[pos.x as usize][pos.y as usize]);
            } else {
                return None;
            }
        }

        Some(self.values[pos.x as usize][pos.y as usize][pos.z as usize])
    }

    pub fn generate(&mut self, pos: IVec3) {
        fn evaluate(noise: &Vec<f32>, x: i32, y: i32, z: i32) -> u16 {
            let p = noise[x as usize + y as usize * CHUNK_SIZE_X + z as usize * CHUNK_SIZE_X * CHUNK_SIZE_Y];
            if p + y as f32 * 0.12 - 5.0 < 0.0 {
                1
            } else {
                0
            }
        }

        let (noise, _, _) = NoiseBuilder::fbm_3d_offset(pos.x as f32, CHUNK_SIZE_X, 0.0, CHUNK_SIZE_Y, pos.z as f32, CHUNK_SIZE_Z).generate();

        // values
        for x in 0..CHUNK_SIZE_X {
            for y in 0..CHUNK_SIZE_Y {
                for z in 0..CHUNK_SIZE_Z {
                    let value = evaluate(
                        &noise,
                        (x as i32), // + pos.x
                        (y as i32), // + pos.y
                        (z as i32), // + pos.z
                    );
                    self.values[x][y][z] = value;
                }
            }
        }

        // // x_neighbor
        // for l in 0..2 {
        //     let layer = self.x_neighbor[l].insert([[0; CHUNK_SIZE_Y]; CHUNK_SIZE_Z + 2]);
        //     for y in 0..CHUNK_SIZE_Y {
        //         for z in 0..CHUNK_SIZE_Z {
        //             let x = l as i32 * (CHUNK_SIZE_X as i32 + 1) - 1;
        //             let value = evaluate(
        //                 &noise,
        //                 (x as i32 + pos.x),
        //                 (y as i32 + pos.y),
        //                 (z as i32 + pos.z),
        //             );
        //             layer[z + 1][y] = value;
        //         }
        //     }
        // }

        // // z_neighbor
        // for l in 0..2 {
        //     let layer = self.z_neighbor[l].insert([[0; CHUNK_SIZE_Y]; CHUNK_SIZE_X]);
        //     for y in 0..CHUNK_SIZE_Y {
        //         for x in 0..CHUNK_SIZE_X {
        //             let z = l as i32 * (CHUNK_SIZE_Z as i32 + 1) - 1;
        //             let value = evaluate(
        //                 &noise,
        //                 (x as i32 + pos.x),
        //                 (y as i32 + pos.y),
        //                 (z as i32 + pos.z),
        //             );
        //             layer[x][y] = value;
        //         }
        //     }
        // }
    }

    pub fn generate_mesh(&mut self) -> TmpMesh {
        fn get_ao(e1: bool, e2: bool, c: bool) -> u8 {
            if e1 && e2 {
                return 3;
            }

            return e1 as u8 + e2 as u8 + c as u8;
        }

        fn get_aooo(v: u8) -> f32 {
            match v {
                0 => 1.0,
                1 => 0.6,
                2 => 0.6,
                3 => 0.2,
                _ => -5.0,
            }
        }

        fn corner(face: Face, i: u8) -> IVec3 {
            match face {
                Face::Front => match i {
                    0 => IVec3::new(-1, -1, 1),
                    1 => IVec3::new(1, -1, 1),
                    2 => IVec3::new(1, 1, 1),
                    3 => IVec3::new(-1, 1, 1),
                    _ => IVec3::new(0, 0, 0),
                },
                Face::Back => match i {
                    0 => IVec3::new(-1, -1, -1),
                    1 => IVec3::new(-1, 1, -1),
                    2 => IVec3::new(1, 1, -1),
                    3 => IVec3::new(1, -1, -1),
                    _ => IVec3::new(0, 0, 0),
                },
                Face::Right => match i {
                    0 => IVec3::new(1, -1, -1),
                    1 => IVec3::new(1, 1, -1),
                    2 => IVec3::new(1, 1, 1),
                    3 => IVec3::new(1, -1, 1),
                    _ => IVec3::new(0, 0, 0),
                },
                Face::Left => match i {
                    0 => IVec3::new(-1, -1, -1),
                    1 => IVec3::new(-1, -1, 1),
                    2 => IVec3::new(-1, 1, 1),
                    3 => IVec3::new(-1, 1, -1),
                    _ => IVec3::new(0, 0, 0),
                },
                Face::Top => match i {
                    0 => IVec3::new(-1, 1, -1),
                    1 => IVec3::new(-1, 1, 1),
                    2 => IVec3::new(1, 1, 1),
                    3 => IVec3::new(1, 1, -1),
                    _ => IVec3::new(0, 0, 0),
                },
                Face::Bottom => match i {
                    0 => IVec3::new(-1, -1, -1),
                    1 => IVec3::new(1, -1, -1),
                    2 => IVec3::new(1, -1, 1),
                    3 => IVec3::new(-1, -1, 1),
                    _ => IVec3::new(0, 0, 0),
                },
            }
        }

        fn mask(face: Face) -> [IVec3; 2] {
            match face {
                Face::Front => [IVec3::new(0, 1, 1), IVec3::new(1, 0, 1)],
                Face::Back => [IVec3::new(0, 1, 1), IVec3::new(1, 0, 1)],
                Face::Right => [IVec3::new(1, 0, 1), IVec3::new(1, 1, 0)],
                Face::Left => [IVec3::new(1, 0, 1), IVec3::new(1, 1, 0)],
                Face::Top => [IVec3::new(0, 1, 1), IVec3::new(1, 1, 0)],
                Face::Bottom => [IVec3::new(0, 1, 1), IVec3::new(1, 1, 0)],
            }
        }

        let mut tmp_mesh = TmpMesh::new();

        for x in 0..CHUNK_SIZE_X {
            for y in 0..CHUNK_SIZE_Y {
                for z in 0..CHUNK_SIZE_Z {
                    if self.values[x][y][z] != 0 {
                        let pos = IVec3::new(x as i32, y as i32, z as i32);
                        for face in faces {
                            let dir = Chunk::face_dir(face);
                            let dir_pos = pos + dir;
                            let dir_value = self.try_index(dir_pos).unwrap_or(1);

                            if dir_value == 0 {
                                let mut ao = [0, 0, 0, 0];
                                if AO {
                                    for i in 0..4 {
                                        let offset = corner(face, i);
                                        let mask = mask(face);
                                        let e1 =
                                            self.try_index(offset * mask[0] + pos).unwrap_or(0)
                                                != 0;
                                        let e2 =
                                            self.try_index(offset * mask[1] + pos).unwrap_or(0)
                                                != 0;
                                        let c = self.try_index(offset + pos).unwrap_or(0) != 0;
                                        ao[i as usize] = get_ao(e1, e2, c);
                                    }
                                }

                                let flip = ao[0] + ao[2] > ao[1] + ao[3];
                                tmp_mesh.add_face(
                                    face,
                                    IVec3::new(pos.x, pos.y, pos.z),
                                    [
                                        get_aooo(ao[0]),
                                        get_aooo(ao[1]),
                                        get_aooo(ao[2]),
                                        get_aooo(ao[3]),
                                    ],
                                    flip,
                                    Chunk::texture(
                                        face,
                                        Chunk::block_textures(self.values[x][y][z]),
                                    ),
                                );
                            }
                        }
                    }
                }
            }
        }

        tmp_mesh
    }

    fn face_dir(face: Face) -> IVec3 {
        match face {
            Face::Front => IVec3::new(0, 0, 1),
            Face::Back => IVec3::new(0, 0, -1),
            Face::Right => IVec3::new(1, 0, 0),
            Face::Left => IVec3::new(-1, 0, 0),
            Face::Top => IVec3::new(0, 1, 0),
            Face::Bottom => IVec3::new(0, -1, 0),
        }
    }

    fn block_textures(block: u16) -> BlockTexture {
        match block {
            1 => BlockTexture::Sides(0, 2, 3),
            2 => BlockTexture::Single(1),
            3 => BlockTexture::Single(2),
            4 => BlockTexture::Single(4),
            _ => BlockTexture::Single(9 * 16 + 9),
        }
    }

    fn texture(face: Face, block: BlockTexture) -> u16 {
        match block {
            BlockTexture::Single(i) => i,
            BlockTexture::Sides(t, b, s) => match face {
                Face::Front => s,
                Face::Back => s,
                Face::Right => s,
                Face::Left => s,
                Face::Top => t,
                Face::Bottom => b,
            },
            BlockTexture::Unique(f, b, r, l, t, u) => match face {
                Face::Front => f,
                Face::Back => b,
                Face::Right => r,
                Face::Left => l,
                Face::Top => t,
                Face::Bottom => u,
            },
        }
    }
}

enum BlockTexture {
    Single(u16),
    Sides(u16, u16, u16),                 // top, bottom, sides
    Unique(u16, u16, u16, u16, u16, u16), // front, back, right, left, top, bottom
}

pub struct TmpMesh {
    pub vertices: Vec<[f32; 3]>,
    pub normals: Vec<[f32; 3]>,
    pub uvs: Vec<[f32; 2]>,
    pub ao: Vec<f32>,
    pub indices: Vec<u32>,
}

impl TmpMesh {
    fn new() -> Self {
        TmpMesh {
            vertices: Vec::new(),
            normals: Vec::new(),
            uvs: Vec::new(),
            ao: Vec::new(),
            indices: Vec::new(),
        }
    }

    fn add_face(&mut self, face: Face, o: IVec3, ao: [f32; 4], flip: bool, texture_id: u16) {
        let x = o.x as f32;
        let y = o.y as f32;
        let z = o.z as f32;

        self.ao.extend(ao);

        let a = self.vertices.len() as u32;
        self.indices.extend(match flip {
            false => [a, a + 1, a + 2, a, a + 2, a + 3],
            true => [a + 1, a + 3, a, a + 1, a + 2, a + 3],
        });

        let tex_y = (texture_id / 16) as f32;
        let tex_x = texture_id as f32 - tex_y;

        let tl = [(0.0 + tex_x) / 16.0, (0.0 + tex_y) / 16.0];
        let tr = [(1.0 + tex_x) / 16.0, (0.0 + tex_y) / 16.0];
        let bl = [(0.0 + tex_x) / 16.0, (1.0 + tex_y) / 16.0];
        let br = [(1.0 + tex_x) / 16.0, (1.0 + tex_y) / 16.0];

        match face {
            Face::Front => {
                self.vertices.extend([
                    [0.0 + x, 0.0 + y, 1.0 + z],
                    [1.0 + x, 0.0 + y, 1.0 + z],
                    [1.0 + x, 1.0 + y, 1.0 + z],
                    [0.0 + x, 1.0 + y, 1.0 + z],
                ]);
                self.normals.extend([
                    [0.0, 0.0, 1.0],
                    [0.0, 0.0, 1.0],
                    [0.0, 0.0, 1.0],
                    [0.0, 0.0, 1.0],
                ]);
                self.uvs.extend([bl, br, tr, tl]);
            }
            Face::Back => {
                self.vertices.extend([
                    [0.0 + x, 0.0 + y, 0.0 + z],
                    [0.0 + x, 1.0 + y, 0.0 + z],
                    [1.0 + x, 1.0 + y, 0.0 + z],
                    [1.0 + x, 0.0 + y, 0.0 + z],
                ]);
                self.normals.extend([
                    [0.0, 0.0, -1.0],
                    [0.0, 0.0, -1.0],
                    [0.0, 0.0, -1.0],
                    [0.0, 0.0, -1.0],
                ]);
                self.uvs.extend([br, tr, tl, bl]);
            }
            Face::Right => {
                self.vertices.extend([
                    [1.0 + x, 0.0 + y, 0.0 + z],
                    [1.0 + x, 1.0 + y, 0.0 + z],
                    [1.0 + x, 1.0 + y, 1.0 + z],
                    [1.0 + x, 0.0 + y, 1.0 + z],
                ]);
                self.normals.extend([
                    [1.0, 0.0, 0.0],
                    [1.0, 0.0, 0.0],
                    [1.0, 0.0, 0.0],
                    [1.0, 0.0, 0.0],
                ]);
                self.uvs.extend([br, tr, tl, bl]);
            }
            Face::Left => {
                self.vertices.extend([
                    [0.0 + x, 0.0 + y, 0.0 + z],
                    [0.0 + x, 0.0 + y, 1.0 + z],
                    [0.0 + x, 1.0 + y, 1.0 + z],
                    [0.0 + x, 1.0 + y, 0.0 + z],
                ]);
                self.normals.extend([
                    [-1.0, 0.0, 0.0],
                    [-1.0, 0.0, 0.0],
                    [-1.0, 0.0, 0.0],
                    [-1.0, 0.0, 0.0],
                ]);
                self.uvs.extend([bl, br, tr, tl]);
            }
            Face::Top => {
                self.vertices.extend([
                    [0.0 + x, 1.0 + y, 0.0 + z],
                    [0.0 + x, 1.0 + y, 1.0 + z],
                    [1.0 + x, 1.0 + y, 1.0 + z],
                    [1.0 + x, 1.0 + y, 0.0 + z],
                ]);
                self.normals.extend([
                    [0.0, 1.0, 0.0],
                    [0.0, 1.0, 0.0],
                    [0.0, 1.0, 0.0],
                    [0.0, 1.0, 0.0],
                ]);
                self.uvs.extend([br, tr, tl, bl]);
            }
            Face::Bottom => {
                self.vertices.extend([
                    [0.0 + x, 0.0 + y, 0.0 + z],
                    [1.0 + x, 0.0 + y, 0.0 + z],
                    [1.0 + x, 0.0 + y, 1.0 + z],
                    [0.0 + x, 0.0 + y, 1.0 + z],
                ]);
                self.normals.extend([
                    [0.0, -1.0, 0.0],
                    [0.0, -1.0, 0.0],
                    [0.0, -1.0, 0.0],
                    [0.0, -1.0, 0.0],
                ]);
                self.uvs.extend([bl, br, tr, tl]);
            }
        }
    }
}
=======
criterion_main!(benches);
>>>>>>> fed7c99b
<|MERGE_RESOLUTION|>--- conflicted
+++ resolved
@@ -6,11 +6,10 @@
     },
 };
 use criterion::{black_box, criterion_group, criterion_main, Criterion};
-use noise::{SuperSimplex, Value};
 
 #[path = "../src/chunk.rs"]
 mod chunk;
-use chunk::{Chunk, TmpMesh};
+use chunk::Chunk;
 
 pub fn criterion_benchmark(c: &mut Criterion) {
     c.bench_function("Full Chunk Generation", |b| b.iter(|| chunk_stuff(black_box(0))));
@@ -31,456 +30,4 @@
 }
 
 criterion_group!(benches, criterion_benchmark);
-<<<<<<< HEAD
-criterion_main!(benches);
-
-const CHUNK_SIZE_X: usize = 32;
-const CHUNK_SIZE_Y: usize = 96;
-const CHUNK_SIZE_Z: usize = 32;
-
-const AO: bool = true;
-
-use bevy::prelude::IVec3;
-use simdnoise::NoiseBuilder;
-
-#[derive(Clone, Copy)]
-enum Face {
-    Front,
-    Back,
-    Right,
-    Left,
-    Top,
-    Bottom,
-}
-
-static faces: [Face; 6] = [
-    Face::Front,
-    Face::Back,
-    Face::Right,
-    Face::Left,
-    Face::Top,
-    Face::Bottom,
-];
-
-pub struct Chunk {
-    values: Box<[[[u16; CHUNK_SIZE_Z]; CHUNK_SIZE_Y]; CHUNK_SIZE_X]>,
-    x_neighbor: Box<[Option<[[u16; CHUNK_SIZE_Y]; CHUNK_SIZE_Z + 2]>; 2]>,
-    z_neighbor: Box<[Option<[[u16; CHUNK_SIZE_Y]; CHUNK_SIZE_X]>; 2]>,
-}
-
-impl Chunk {
-    pub fn new() -> Self {
-        Chunk {
-            values: Box::new([[[0; CHUNK_SIZE_Z]; CHUNK_SIZE_Y]; CHUNK_SIZE_X]),
-            x_neighbor: Box::new([None; 2]),
-            z_neighbor: Box::new([None; 2]),
-        }
-    }
-
-    fn try_index(&self, pos: IVec3) -> Option<u16> {
-        if pos.y < 0 || pos.y >= CHUNK_SIZE_Y as i32 {
-            return None;
-        }
-
-        if pos.x < 0 || pos.x >= CHUNK_SIZE_X as i32 {
-            let layer = (pos.x + 1) as usize / CHUNK_SIZE_X;
-            if let Some(slice) = self.x_neighbor[layer] {
-                return Some(slice[(pos.z + 1) as usize][pos.y as usize]);
-            } else {
-                return None;
-            }
-        }
-
-        if pos.z < 0 || pos.z >= CHUNK_SIZE_Z as i32 {
-            let layer = (pos.z + 1) as usize / CHUNK_SIZE_Z;
-            if let Some(slice) = self.z_neighbor[layer] {
-                return Some(slice[pos.x as usize][pos.y as usize]);
-            } else {
-                return None;
-            }
-        }
-
-        Some(self.values[pos.x as usize][pos.y as usize][pos.z as usize])
-    }
-
-    pub fn generate(&mut self, pos: IVec3) {
-        fn evaluate(noise: &Vec<f32>, x: i32, y: i32, z: i32) -> u16 {
-            let p = noise[x as usize + y as usize * CHUNK_SIZE_X + z as usize * CHUNK_SIZE_X * CHUNK_SIZE_Y];
-            if p + y as f32 * 0.12 - 5.0 < 0.0 {
-                1
-            } else {
-                0
-            }
-        }
-
-        let (noise, _, _) = NoiseBuilder::fbm_3d_offset(pos.x as f32, CHUNK_SIZE_X, 0.0, CHUNK_SIZE_Y, pos.z as f32, CHUNK_SIZE_Z).generate();
-
-        // values
-        for x in 0..CHUNK_SIZE_X {
-            for y in 0..CHUNK_SIZE_Y {
-                for z in 0..CHUNK_SIZE_Z {
-                    let value = evaluate(
-                        &noise,
-                        (x as i32), // + pos.x
-                        (y as i32), // + pos.y
-                        (z as i32), // + pos.z
-                    );
-                    self.values[x][y][z] = value;
-                }
-            }
-        }
-
-        // // x_neighbor
-        // for l in 0..2 {
-        //     let layer = self.x_neighbor[l].insert([[0; CHUNK_SIZE_Y]; CHUNK_SIZE_Z + 2]);
-        //     for y in 0..CHUNK_SIZE_Y {
-        //         for z in 0..CHUNK_SIZE_Z {
-        //             let x = l as i32 * (CHUNK_SIZE_X as i32 + 1) - 1;
-        //             let value = evaluate(
-        //                 &noise,
-        //                 (x as i32 + pos.x),
-        //                 (y as i32 + pos.y),
-        //                 (z as i32 + pos.z),
-        //             );
-        //             layer[z + 1][y] = value;
-        //         }
-        //     }
-        // }
-
-        // // z_neighbor
-        // for l in 0..2 {
-        //     let layer = self.z_neighbor[l].insert([[0; CHUNK_SIZE_Y]; CHUNK_SIZE_X]);
-        //     for y in 0..CHUNK_SIZE_Y {
-        //         for x in 0..CHUNK_SIZE_X {
-        //             let z = l as i32 * (CHUNK_SIZE_Z as i32 + 1) - 1;
-        //             let value = evaluate(
-        //                 &noise,
-        //                 (x as i32 + pos.x),
-        //                 (y as i32 + pos.y),
-        //                 (z as i32 + pos.z),
-        //             );
-        //             layer[x][y] = value;
-        //         }
-        //     }
-        // }
-    }
-
-    pub fn generate_mesh(&mut self) -> TmpMesh {
-        fn get_ao(e1: bool, e2: bool, c: bool) -> u8 {
-            if e1 && e2 {
-                return 3;
-            }
-
-            return e1 as u8 + e2 as u8 + c as u8;
-        }
-
-        fn get_aooo(v: u8) -> f32 {
-            match v {
-                0 => 1.0,
-                1 => 0.6,
-                2 => 0.6,
-                3 => 0.2,
-                _ => -5.0,
-            }
-        }
-
-        fn corner(face: Face, i: u8) -> IVec3 {
-            match face {
-                Face::Front => match i {
-                    0 => IVec3::new(-1, -1, 1),
-                    1 => IVec3::new(1, -1, 1),
-                    2 => IVec3::new(1, 1, 1),
-                    3 => IVec3::new(-1, 1, 1),
-                    _ => IVec3::new(0, 0, 0),
-                },
-                Face::Back => match i {
-                    0 => IVec3::new(-1, -1, -1),
-                    1 => IVec3::new(-1, 1, -1),
-                    2 => IVec3::new(1, 1, -1),
-                    3 => IVec3::new(1, -1, -1),
-                    _ => IVec3::new(0, 0, 0),
-                },
-                Face::Right => match i {
-                    0 => IVec3::new(1, -1, -1),
-                    1 => IVec3::new(1, 1, -1),
-                    2 => IVec3::new(1, 1, 1),
-                    3 => IVec3::new(1, -1, 1),
-                    _ => IVec3::new(0, 0, 0),
-                },
-                Face::Left => match i {
-                    0 => IVec3::new(-1, -1, -1),
-                    1 => IVec3::new(-1, -1, 1),
-                    2 => IVec3::new(-1, 1, 1),
-                    3 => IVec3::new(-1, 1, -1),
-                    _ => IVec3::new(0, 0, 0),
-                },
-                Face::Top => match i {
-                    0 => IVec3::new(-1, 1, -1),
-                    1 => IVec3::new(-1, 1, 1),
-                    2 => IVec3::new(1, 1, 1),
-                    3 => IVec3::new(1, 1, -1),
-                    _ => IVec3::new(0, 0, 0),
-                },
-                Face::Bottom => match i {
-                    0 => IVec3::new(-1, -1, -1),
-                    1 => IVec3::new(1, -1, -1),
-                    2 => IVec3::new(1, -1, 1),
-                    3 => IVec3::new(-1, -1, 1),
-                    _ => IVec3::new(0, 0, 0),
-                },
-            }
-        }
-
-        fn mask(face: Face) -> [IVec3; 2] {
-            match face {
-                Face::Front => [IVec3::new(0, 1, 1), IVec3::new(1, 0, 1)],
-                Face::Back => [IVec3::new(0, 1, 1), IVec3::new(1, 0, 1)],
-                Face::Right => [IVec3::new(1, 0, 1), IVec3::new(1, 1, 0)],
-                Face::Left => [IVec3::new(1, 0, 1), IVec3::new(1, 1, 0)],
-                Face::Top => [IVec3::new(0, 1, 1), IVec3::new(1, 1, 0)],
-                Face::Bottom => [IVec3::new(0, 1, 1), IVec3::new(1, 1, 0)],
-            }
-        }
-
-        let mut tmp_mesh = TmpMesh::new();
-
-        for x in 0..CHUNK_SIZE_X {
-            for y in 0..CHUNK_SIZE_Y {
-                for z in 0..CHUNK_SIZE_Z {
-                    if self.values[x][y][z] != 0 {
-                        let pos = IVec3::new(x as i32, y as i32, z as i32);
-                        for face in faces {
-                            let dir = Chunk::face_dir(face);
-                            let dir_pos = pos + dir;
-                            let dir_value = self.try_index(dir_pos).unwrap_or(1);
-
-                            if dir_value == 0 {
-                                let mut ao = [0, 0, 0, 0];
-                                if AO {
-                                    for i in 0..4 {
-                                        let offset = corner(face, i);
-                                        let mask = mask(face);
-                                        let e1 =
-                                            self.try_index(offset * mask[0] + pos).unwrap_or(0)
-                                                != 0;
-                                        let e2 =
-                                            self.try_index(offset * mask[1] + pos).unwrap_or(0)
-                                                != 0;
-                                        let c = self.try_index(offset + pos).unwrap_or(0) != 0;
-                                        ao[i as usize] = get_ao(e1, e2, c);
-                                    }
-                                }
-
-                                let flip = ao[0] + ao[2] > ao[1] + ao[3];
-                                tmp_mesh.add_face(
-                                    face,
-                                    IVec3::new(pos.x, pos.y, pos.z),
-                                    [
-                                        get_aooo(ao[0]),
-                                        get_aooo(ao[1]),
-                                        get_aooo(ao[2]),
-                                        get_aooo(ao[3]),
-                                    ],
-                                    flip,
-                                    Chunk::texture(
-                                        face,
-                                        Chunk::block_textures(self.values[x][y][z]),
-                                    ),
-                                );
-                            }
-                        }
-                    }
-                }
-            }
-        }
-
-        tmp_mesh
-    }
-
-    fn face_dir(face: Face) -> IVec3 {
-        match face {
-            Face::Front => IVec3::new(0, 0, 1),
-            Face::Back => IVec3::new(0, 0, -1),
-            Face::Right => IVec3::new(1, 0, 0),
-            Face::Left => IVec3::new(-1, 0, 0),
-            Face::Top => IVec3::new(0, 1, 0),
-            Face::Bottom => IVec3::new(0, -1, 0),
-        }
-    }
-
-    fn block_textures(block: u16) -> BlockTexture {
-        match block {
-            1 => BlockTexture::Sides(0, 2, 3),
-            2 => BlockTexture::Single(1),
-            3 => BlockTexture::Single(2),
-            4 => BlockTexture::Single(4),
-            _ => BlockTexture::Single(9 * 16 + 9),
-        }
-    }
-
-    fn texture(face: Face, block: BlockTexture) -> u16 {
-        match block {
-            BlockTexture::Single(i) => i,
-            BlockTexture::Sides(t, b, s) => match face {
-                Face::Front => s,
-                Face::Back => s,
-                Face::Right => s,
-                Face::Left => s,
-                Face::Top => t,
-                Face::Bottom => b,
-            },
-            BlockTexture::Unique(f, b, r, l, t, u) => match face {
-                Face::Front => f,
-                Face::Back => b,
-                Face::Right => r,
-                Face::Left => l,
-                Face::Top => t,
-                Face::Bottom => u,
-            },
-        }
-    }
-}
-
-enum BlockTexture {
-    Single(u16),
-    Sides(u16, u16, u16),                 // top, bottom, sides
-    Unique(u16, u16, u16, u16, u16, u16), // front, back, right, left, top, bottom
-}
-
-pub struct TmpMesh {
-    pub vertices: Vec<[f32; 3]>,
-    pub normals: Vec<[f32; 3]>,
-    pub uvs: Vec<[f32; 2]>,
-    pub ao: Vec<f32>,
-    pub indices: Vec<u32>,
-}
-
-impl TmpMesh {
-    fn new() -> Self {
-        TmpMesh {
-            vertices: Vec::new(),
-            normals: Vec::new(),
-            uvs: Vec::new(),
-            ao: Vec::new(),
-            indices: Vec::new(),
-        }
-    }
-
-    fn add_face(&mut self, face: Face, o: IVec3, ao: [f32; 4], flip: bool, texture_id: u16) {
-        let x = o.x as f32;
-        let y = o.y as f32;
-        let z = o.z as f32;
-
-        self.ao.extend(ao);
-
-        let a = self.vertices.len() as u32;
-        self.indices.extend(match flip {
-            false => [a, a + 1, a + 2, a, a + 2, a + 3],
-            true => [a + 1, a + 3, a, a + 1, a + 2, a + 3],
-        });
-
-        let tex_y = (texture_id / 16) as f32;
-        let tex_x = texture_id as f32 - tex_y;
-
-        let tl = [(0.0 + tex_x) / 16.0, (0.0 + tex_y) / 16.0];
-        let tr = [(1.0 + tex_x) / 16.0, (0.0 + tex_y) / 16.0];
-        let bl = [(0.0 + tex_x) / 16.0, (1.0 + tex_y) / 16.0];
-        let br = [(1.0 + tex_x) / 16.0, (1.0 + tex_y) / 16.0];
-
-        match face {
-            Face::Front => {
-                self.vertices.extend([
-                    [0.0 + x, 0.0 + y, 1.0 + z],
-                    [1.0 + x, 0.0 + y, 1.0 + z],
-                    [1.0 + x, 1.0 + y, 1.0 + z],
-                    [0.0 + x, 1.0 + y, 1.0 + z],
-                ]);
-                self.normals.extend([
-                    [0.0, 0.0, 1.0],
-                    [0.0, 0.0, 1.0],
-                    [0.0, 0.0, 1.0],
-                    [0.0, 0.0, 1.0],
-                ]);
-                self.uvs.extend([bl, br, tr, tl]);
-            }
-            Face::Back => {
-                self.vertices.extend([
-                    [0.0 + x, 0.0 + y, 0.0 + z],
-                    [0.0 + x, 1.0 + y, 0.0 + z],
-                    [1.0 + x, 1.0 + y, 0.0 + z],
-                    [1.0 + x, 0.0 + y, 0.0 + z],
-                ]);
-                self.normals.extend([
-                    [0.0, 0.0, -1.0],
-                    [0.0, 0.0, -1.0],
-                    [0.0, 0.0, -1.0],
-                    [0.0, 0.0, -1.0],
-                ]);
-                self.uvs.extend([br, tr, tl, bl]);
-            }
-            Face::Right => {
-                self.vertices.extend([
-                    [1.0 + x, 0.0 + y, 0.0 + z],
-                    [1.0 + x, 1.0 + y, 0.0 + z],
-                    [1.0 + x, 1.0 + y, 1.0 + z],
-                    [1.0 + x, 0.0 + y, 1.0 + z],
-                ]);
-                self.normals.extend([
-                    [1.0, 0.0, 0.0],
-                    [1.0, 0.0, 0.0],
-                    [1.0, 0.0, 0.0],
-                    [1.0, 0.0, 0.0],
-                ]);
-                self.uvs.extend([br, tr, tl, bl]);
-            }
-            Face::Left => {
-                self.vertices.extend([
-                    [0.0 + x, 0.0 + y, 0.0 + z],
-                    [0.0 + x, 0.0 + y, 1.0 + z],
-                    [0.0 + x, 1.0 + y, 1.0 + z],
-                    [0.0 + x, 1.0 + y, 0.0 + z],
-                ]);
-                self.normals.extend([
-                    [-1.0, 0.0, 0.0],
-                    [-1.0, 0.0, 0.0],
-                    [-1.0, 0.0, 0.0],
-                    [-1.0, 0.0, 0.0],
-                ]);
-                self.uvs.extend([bl, br, tr, tl]);
-            }
-            Face::Top => {
-                self.vertices.extend([
-                    [0.0 + x, 1.0 + y, 0.0 + z],
-                    [0.0 + x, 1.0 + y, 1.0 + z],
-                    [1.0 + x, 1.0 + y, 1.0 + z],
-                    [1.0 + x, 1.0 + y, 0.0 + z],
-                ]);
-                self.normals.extend([
-                    [0.0, 1.0, 0.0],
-                    [0.0, 1.0, 0.0],
-                    [0.0, 1.0, 0.0],
-                    [0.0, 1.0, 0.0],
-                ]);
-                self.uvs.extend([br, tr, tl, bl]);
-            }
-            Face::Bottom => {
-                self.vertices.extend([
-                    [0.0 + x, 0.0 + y, 0.0 + z],
-                    [1.0 + x, 0.0 + y, 0.0 + z],
-                    [1.0 + x, 0.0 + y, 1.0 + z],
-                    [0.0 + x, 0.0 + y, 1.0 + z],
-                ]);
-                self.normals.extend([
-                    [0.0, -1.0, 0.0],
-                    [0.0, -1.0, 0.0],
-                    [0.0, -1.0, 0.0],
-                    [0.0, -1.0, 0.0],
-                ]);
-                self.uvs.extend([bl, br, tr, tl]);
-            }
-        }
-    }
-}
-=======
-criterion_main!(benches);
->>>>>>> fed7c99b
+criterion_main!(benches);