[package]
name = "steve"
version = "0.1.0"
edition = "2021"
description = "A work in progress minecrat clinet"

# See more keys and their definitions at https://doc.rust-lang.org/cargo/reference/manifest.html

[dependencies]
bevy = { version = "0.5", features = ["dynamic", ] }
<<<<<<< HEAD
bevy_flycam = "*"
simdnoise = { git = "https://github.com/jackmott/rust-simd-noise" }
=======
rand = "0.8.4"
noise = "0.7.0"
>>>>>>> 6031bf57
futures-lite = "1.12.0"
criterion = "0.3"
dashmap = "4.0.2"

[[bench]]
name = "chunk_loading"
harness = false

[profile.release]
debug = true

[package.metadata.bundle]
name = "Steve"
identifier = "com.bink.steve"
icon = ["icons/32x32.png", "icons/128x128.png", "icons/256x256.png"]
version = "0.1.0"
resources = ["assets"]
copyright = "Copyright (c) Bink 2021. All rights reserved."
category = "Game"<|MERGE_RESOLUTION|>--- conflicted
+++ resolved
@@ -8,13 +8,7 @@
 
 [dependencies]
 bevy = { version = "0.5", features = ["dynamic", ] }
-<<<<<<< HEAD
-bevy_flycam = "*"
 simdnoise = { git = "https://github.com/jackmott/rust-simd-noise" }
-=======
-rand = "0.8.4"
-noise = "0.7.0"
->>>>>>> 6031bf57
 futures-lite = "1.12.0"
 criterion = "0.3"
 dashmap = "4.0.2"
