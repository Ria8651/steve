--- conflicted
+++ resolved
@@ -17,10 +17,6 @@
 };
 use bevy_flycam::{FlyCam, MovementSettings, NoCameraPlayerPlugin};
 use futures_lite::future;
-<<<<<<< HEAD
-=======
-use noise::{SuperSimplex, Value};
->>>>>>> fed7c99b
 
 mod chunk;
 use chunk::*;
@@ -43,15 +39,10 @@
 struct ChunkMaterialHandle(Handle<ChunkMaterial>);
 struct ChunkPipelineHandle(Handle<PipelineDescriptor>);
 
-<<<<<<< HEAD
-const VIEW_DISTANCE: usize = 32;
-const AO: bool = true;
-=======
 struct ChunkTaskData {
     chunk_id: IVec2,
     mesh: Mesh,
 }
->>>>>>> fed7c99b
 
 // Functions
 fn main() {
@@ -178,7 +169,6 @@
 fn spawn_chunk_tasks(
     mut commands: Commands,
     thread_pool: Res<AsyncComputeTaskPool>,
-    world: ResMut<World>,
 ) {
     let view_distance: i32 = VIEW_DISTANCE as i32;
     let mut chunks_to_load: Vec<IVec2> =
@@ -202,23 +192,11 @@
     for chunk_id in chunks_to_load {
         let task = thread_pool.spawn(async move {
             let mut chunk = Chunk::new();
-<<<<<<< HEAD
             chunk.generate(IVec3::new(
                 chunk_id.x * CHUNK_SIZE_X as i32,
                 0,
                 chunk_id.y * CHUNK_SIZE_Z as i32,
             ));
-=======
-            chunk.generate(
-                IVec3::new(
-                    chunk_id.x * CHUNK_SIZE_X as i32,
-                    0,
-                    chunk_id.y * CHUNK_SIZE_Z as i32,
-                ),
-                &simplex,
-                &value,
-            );
->>>>>>> fed7c99b
 
             let tmp_mesh = chunk.generate_mesh();
 
