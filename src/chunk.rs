use bevy::prelude::IVec3;
use simdnoise::NoiseBuilder;

pub const CHUNK_SIZE_X: usize = 32;
pub const CHUNK_SIZE_Y: usize = 96;
pub const CHUNK_SIZE_Z: usize = 32;
const AO: bool = true;

#[derive(Clone, Copy)]
enum Face {
    Front,
    Back,
    Right,
    Left,
    Top,
    Bottom,
}

enum BlockTexture {
    Single(u16),            // all
    Sides(u16, u16, u16),   // top, bottom, sides
    Opisite(u16, u16, u16), // front and bottom, right and left, top and bottom
}

const FACES: [Face; 6] = [
    Face::Front,
    Face::Back,
    Face::Right,
    Face::Left,
    Face::Top,
    Face::Bottom,
];
const AO_LEVELS: [f32; 4] = [1.0, 0.6, 0.6, 0.4];
const FACE_DIR: [[i32; 3]; 6] = [
    [0, 0, 1],
    [0, 0, -1],
    [1, 0, 0],
    [-1, 0, 0],
    [0, 1, 0],
    [0, -1, 0],
];
const CORNERS: [[[i32; 3]; 4]; 6] = [
    [[-1, -1, 1], [1, -1, 1], [1, 1, 1], [-1, 1, 1]],
    [[-1, -1, -1], [-1, 1, -1], [1, 1, -1], [1, -1, -1]],
    [[1, -1, -1], [1, 1, -1], [1, 1, 1], [1, -1, 1]],
    [[-1, -1, -1], [-1, -1, 1], [-1, 1, 1], [-1, 1, -1]],
    [[-1, 1, -1], [-1, 1, 1], [1, 1, 1], [1, 1, -1]],
    [[-1, -1, -1], [1, -1, -1], [1, -1, 1], [-1, -1, 1]],
];
const BLOCKS: [BlockTexture; 7] = [
    BlockTexture::Single(153),
    BlockTexture::Sides(0, 2, 3),
    BlockTexture::Single(1),
    BlockTexture::Single(2),
    BlockTexture::Single(4),
    BlockTexture::Opisite(2 * 16 + 12, 2 * 16 + 13, 3 * 16 + 14),
    BlockTexture::Opisite(3 * 16 + 12, 3 * 16 + 11, 2 * 16 + 11),
];
const MASK: [[[i32; 3]; 2]; 6] = [
    [[0, 1, 1], [1, 0, 1]],
    [[0, 1, 1], [1, 0, 1]],
    [[1, 0, 1], [1, 1, 0]],
    [[1, 0, 1], [1, 1, 0]],
    [[0, 1, 1], [1, 1, 0]],
    [[0, 1, 1], [1, 1, 0]],
];

pub struct Chunk {
    values: Box<[[[u16; CHUNK_SIZE_Z]; CHUNK_SIZE_Y]; CHUNK_SIZE_X]>,
    x_neighbor: Box<[Option<[[u16; CHUNK_SIZE_Y]; CHUNK_SIZE_Z + 2]>; 2]>,
    z_neighbor: Box<[Option<[[u16; CHUNK_SIZE_Y]; CHUNK_SIZE_X]>; 2]>,
}

impl Chunk {
    pub fn new() -> Self {
        Chunk {
            values: Box::new([[[0; CHUNK_SIZE_Z]; CHUNK_SIZE_Y]; CHUNK_SIZE_X]),
            x_neighbor: Box::new([None; 2]),
            z_neighbor: Box::new([None; 2]),
        }
    }

    #[inline(always)]
    fn try_index(&self, pos: IVec3) -> Option<u16> {
        if pos.y < 0 || pos.y >= CHUNK_SIZE_Y as i32 {
            return None;
        }

        if pos.x < 0 || pos.x >= CHUNK_SIZE_X as i32 {
            let layer = (pos.x + 1) as usize / CHUNK_SIZE_X;
            if let Some(slice) = self.x_neighbor[layer] {
                return Some(slice[(pos.z + 1) as usize][pos.y as usize]);
            } else {
                return None;
            }
        }

        if pos.z < 0 || pos.z >= CHUNK_SIZE_Z as i32 {
            let layer = (pos.z + 1) as usize / CHUNK_SIZE_Z;
            if let Some(slice) = self.z_neighbor[layer] {
                return Some(slice[pos.x as usize][pos.y as usize]);
            } else {
                return None;
            }
        }

        Some(self.values[pos.x as usize][pos.y as usize][pos.z as usize])
    }

<<<<<<< HEAD
    pub fn generate(&mut self, pos: IVec3) {
        fn evaluate(noise: &Vec<f32>, x: i32, y: i32, z: i32) -> u16 {
            let p = noise[x as usize + y as usize * CHUNK_SIZE_X + z as usize * CHUNK_SIZE_X * CHUNK_SIZE_Y];
            if p + y as f32 * 0.12 - 5.0 < 0.0 {
                1
=======
    pub fn generate(&mut self, pos: IVec3, simplex: &SuperSimplex, value: &Value) {
        fn evaluate(simplex: &SuperSimplex, value: &Value, x: f64, y: f64, z: f64) -> u16 {
            let scale = 100.0;
            let p = simplex.get([x / scale, y / scale, z / scale]);
            if p + y * 0.04 - 1.0 < 0.0 {
                ((value.get([x * 3429.39467, y * 3429.39467, z * 3429.39467]) / 2.0 + 0.5) * 1.0
                    + 1.0) as u16
>>>>>>> 6031bf57
            } else {
                0
            }
        }

        let (noise, _, _) = NoiseBuilder::gradient_3d_offset(pos.x as f32, CHUNK_SIZE_X, 0.0, CHUNK_SIZE_Y, pos.z as f32, CHUNK_SIZE_Z).generate();

        // values
        for x in 0..CHUNK_SIZE_X {
            for y in 0..CHUNK_SIZE_Y {
                for z in 0..CHUNK_SIZE_Z {
                    let value = evaluate(
                        &noise,
                        (x as i32), // + pos.x
                        (y as i32), // + pos.y
                        (z as i32), // + pos.z
                    );
                    self.values[x][y][z] = value;
                }
            }
        }

        // // x_neighbor
        // for l in 0..2 {
        //     let layer = self.x_neighbor[l].insert([[0; CHUNK_SIZE_Y]; CHUNK_SIZE_Z + 2]);
        //     for y in 0..CHUNK_SIZE_Y {
        //         for z in 0..CHUNK_SIZE_Z {
        //             let x = l as i32 * (CHUNK_SIZE_X as i32 + 1) - 1;
        //             let value = evaluate(
        //                 &noise,
        //                 (x as i32 + pos.x),
        //                 (y as i32 + pos.y),
        //                 (z as i32 + pos.z),
        //             );
        //             layer[z + 1][y] = value;
        //         }
        //     }
        // }

        // // z_neighbor
        // for l in 0..2 {
        //     let layer = self.z_neighbor[l].insert([[0; CHUNK_SIZE_Y]; CHUNK_SIZE_X]);
        //     for y in 0..CHUNK_SIZE_Y {
        //         for x in 0..CHUNK_SIZE_X {
        //             let z = l as i32 * (CHUNK_SIZE_Z as i32 + 1) - 1;
        //             let value = evaluate(
        //                 &noise,
        //                 (x as i32 + pos.x),
        //                 (y as i32 + pos.y),
        //                 (z as i32 + pos.z),
        //             );
        //             layer[x][y] = value;
        //         }
        //     }
        // }
    }

    pub fn generate_mesh(&mut self) -> TmpMesh {
        #[inline]
        fn get_ao(e1: bool, e2: bool, c: bool) -> usize {
            if e1 && e2 {
                return 3;
            }

            return e1 as usize + e2 as usize + c as usize;
        }

        let mut tmp_mesh = TmpMesh::new(8192);

        for x in 0..CHUNK_SIZE_X {
            for y in 0..CHUNK_SIZE_Y {
                for z in 0..CHUNK_SIZE_Z {
                    if self.values[x][y][z] != 0 {
                        let pos = IVec3::new(x as i32, y as i32, z as i32);
                        for face in FACES {
                            let dir = FACE_DIR[face as usize].into();
                            let dir_pos = pos + dir;
                            let dir_value = self.try_index(dir_pos).unwrap_or(1);

                            if dir_value == 0 {
                                let mut ao = [0, 0, 0, 0];
                                if AO {
                                    for i in 0..4 {
                                        let offset: IVec3 = CORNERS[face as usize][i].into();
                                        let e1 = self
                                            .try_index(
                                                offset * IVec3::from(MASK[face as usize][0]) + pos,
                                            )
                                            .unwrap_or(0)
                                            != 0;
                                        let e2 = self
                                            .try_index(
                                                offset * IVec3::from(MASK[face as usize][1]) + pos,
                                            )
                                            .unwrap_or(0)
                                            != 0;
                                        let c = self.try_index(offset + pos).unwrap_or(0) != 0;
                                        ao[i as usize] = get_ao(e1, e2, c);
                                    }
                                }

                                let flip = ao[0] + ao[2] > ao[1] + ao[3];
                                tmp_mesh.add_face(
                                    face,
                                    IVec3::new(pos.x, pos.y, pos.z),
                                    [
                                        AO_LEVELS[ao[0]],
                                        AO_LEVELS[ao[1]],
                                        AO_LEVELS[ao[2]],
                                        AO_LEVELS[ao[3]],
                                    ],
                                    flip,
                                    Chunk::texture(face, &BLOCKS[self.values[x][y][z] as usize]),
                                );
                            }
                        }
                    }
                }
            }
        }

        tmp_mesh
    }

    #[inline]
    fn texture(face: Face, block: &BlockTexture) -> u16 {
        match block {
            BlockTexture::Single(i) => *i,
            BlockTexture::Sides(t, b, s) => match face {
                Face::Front => *s,
                Face::Back => *s,
                Face::Right => *s,
                Face::Left => *s,
                Face::Top => *t,
                Face::Bottom => *b,
            },
            BlockTexture::Opisite(f, r, t) => match face {
                Face::Front => *f,
                Face::Back => *f,
                Face::Right => *r,
                Face::Left => *r,
                Face::Top => *t,
                Face::Bottom => *t,
            },
        }
    }
}

pub struct TmpMesh {
    pub vertices: Vec<[f32; 3]>,
    pub normals: Vec<[f32; 3]>,
    pub uvs: Vec<[f32; 2]>,
    pub ao: Vec<f32>,
    pub indices: Vec<u32>,
}

impl TmpMesh {
    fn new(capacity: usize) -> Self {
        TmpMesh {
            vertices: Vec::with_capacity(capacity),
            normals: Vec::with_capacity(capacity),
            uvs: Vec::with_capacity(capacity),
            ao: Vec::with_capacity(capacity),
            indices: Vec::with_capacity(capacity * 2),
        }
    }

    #[inline]
    fn add_face(&mut self, face: Face, o: IVec3, ao: [f32; 4], flip: bool, texture_id: u16) {
        let x = o.x as f32;
        let y = o.y as f32;
        let z = o.z as f32;

        self.ao.extend(ao);

        let a = self.vertices.len() as u32;
        self.indices.extend(match flip {
            false => [a, a + 1, a + 2, a, a + 2, a + 3],
            true => [a + 1, a + 3, a, a + 1, a + 2, a + 3],
        });

        let tex_y = (texture_id / 16) as f32;
        let tex_x = texture_id as f32 - tex_y * 16.0;

        let tl = [(0.0 + tex_x) / 16.0, (0.0 + tex_y) / 16.0];
        let tr = [(1.0 + tex_x) / 16.0, (0.0 + tex_y) / 16.0];
        let bl = [(0.0 + tex_x) / 16.0, (1.0 + tex_y) / 16.0];
        let br = [(1.0 + tex_x) / 16.0, (1.0 + tex_y) / 16.0];

        match face {
            Face::Front => {
                self.vertices.extend([
                    [0.0 + x, 0.0 + y, 1.0 + z],
                    [1.0 + x, 0.0 + y, 1.0 + z],
                    [1.0 + x, 1.0 + y, 1.0 + z],
                    [0.0 + x, 1.0 + y, 1.0 + z],
                ]);
                self.normals.extend([
                    [0.0, 0.0, 1.0],
                    [0.0, 0.0, 1.0],
                    [0.0, 0.0, 1.0],
                    [0.0, 0.0, 1.0],
                ]);
                self.uvs.extend([bl, br, tr, tl]);
            }
            Face::Back => {
                self.vertices.extend([
                    [0.0 + x, 0.0 + y, 0.0 + z],
                    [0.0 + x, 1.0 + y, 0.0 + z],
                    [1.0 + x, 1.0 + y, 0.0 + z],
                    [1.0 + x, 0.0 + y, 0.0 + z],
                ]);
                self.normals.extend([
                    [0.0, 0.0, -1.0],
                    [0.0, 0.0, -1.0],
                    [0.0, 0.0, -1.0],
                    [0.0, 0.0, -1.0],
                ]);
                self.uvs.extend([br, tr, tl, bl]);
            }
            Face::Right => {
                self.vertices.extend([
                    [1.0 + x, 0.0 + y, 0.0 + z],
                    [1.0 + x, 1.0 + y, 0.0 + z],
                    [1.0 + x, 1.0 + y, 1.0 + z],
                    [1.0 + x, 0.0 + y, 1.0 + z],
                ]);
                self.normals.extend([
                    [1.0, 0.0, 0.0],
                    [1.0, 0.0, 0.0],
                    [1.0, 0.0, 0.0],
                    [1.0, 0.0, 0.0],
                ]);
                self.uvs.extend([br, tr, tl, bl]);
            }
            Face::Left => {
                self.vertices.extend([
                    [0.0 + x, 0.0 + y, 0.0 + z],
                    [0.0 + x, 0.0 + y, 1.0 + z],
                    [0.0 + x, 1.0 + y, 1.0 + z],
                    [0.0 + x, 1.0 + y, 0.0 + z],
                ]);
                self.normals.extend([
                    [-1.0, 0.0, 0.0],
                    [-1.0, 0.0, 0.0],
                    [-1.0, 0.0, 0.0],
                    [-1.0, 0.0, 0.0],
                ]);
                self.uvs.extend([bl, br, tr, tl]);
            }
            Face::Top => {
                self.vertices.extend([
                    [0.0 + x, 1.0 + y, 0.0 + z],
                    [0.0 + x, 1.0 + y, 1.0 + z],
                    [1.0 + x, 1.0 + y, 1.0 + z],
                    [1.0 + x, 1.0 + y, 0.0 + z],
                ]);
                self.normals.extend([
                    [0.0, 1.0, 0.0],
                    [0.0, 1.0, 0.0],
                    [0.0, 1.0, 0.0],
                    [0.0, 1.0, 0.0],
                ]);
                self.uvs.extend([br, tr, tl, bl]);
            }
            Face::Bottom => {
                self.vertices.extend([
                    [0.0 + x, 0.0 + y, 0.0 + z],
                    [1.0 + x, 0.0 + y, 0.0 + z],
                    [1.0 + x, 0.0 + y, 1.0 + z],
                    [0.0 + x, 0.0 + y, 1.0 + z],
                ]);
                self.normals.extend([
                    [0.0, -1.0, 0.0],
                    [0.0, -1.0, 0.0],
                    [0.0, -1.0, 0.0],
                    [0.0, -1.0, 0.0],
                ]);
                self.uvs.extend([bl, br, tr, tl]);
            }
        }
    }
}<|MERGE_RESOLUTION|>--- conflicted
+++ resolved
@@ -107,21 +107,11 @@
         Some(self.values[pos.x as usize][pos.y as usize][pos.z as usize])
     }
 
-<<<<<<< HEAD
     pub fn generate(&mut self, pos: IVec3) {
         fn evaluate(noise: &Vec<f32>, x: i32, y: i32, z: i32) -> u16 {
             let p = noise[x as usize + y as usize * CHUNK_SIZE_X + z as usize * CHUNK_SIZE_X * CHUNK_SIZE_Y];
             if p + y as f32 * 0.12 - 5.0 < 0.0 {
                 1
-=======
-    pub fn generate(&mut self, pos: IVec3, simplex: &SuperSimplex, value: &Value) {
-        fn evaluate(simplex: &SuperSimplex, value: &Value, x: f64, y: f64, z: f64) -> u16 {
-            let scale = 100.0;
-            let p = simplex.get([x / scale, y / scale, z / scale]);
-            if p + y * 0.04 - 1.0 < 0.0 {
-                ((value.get([x * 3429.39467, y * 3429.39467, z * 3429.39467]) / 2.0 + 0.5) * 1.0
-                    + 1.0) as u16
->>>>>>> 6031bf57
             } else {
                 0
             }
